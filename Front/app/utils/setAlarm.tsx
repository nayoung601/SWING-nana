--- conflicted
+++ resolved
@@ -211,62 +211,22 @@
     };
 
     console.log('등록된 데이터:', payload);
-    console.log("Payload JSON String:", JSON.stringify(payload)); // 디버깅용 코드
-
-
-    try {
-      // API 요청 보내기
-      const response = await fetch('http://localhost:8080/api/medicine', {
-        method: 'POST',
-        credentials: 'include',
-        headers: {
-          'Content-Type': 'application/json',
-        },
-        body: JSON.stringify(payload),
-      });
-  
-      // 서버 응답 처리
-      const responseText = await response.text(); // 응답을 텍스트로 먼저 가져옴
-      console.log("Response Text:", responseText); // 서버에서 반환된 데이터 확인
-  
-      if (response.ok) {
-        // JSON 형식인지 확인 후 파싱
-        let result;
-        try {
-          result = JSON.parse(responseText); // JSON 파싱 시도
-        } catch (e) {
-          result = responseText; // JSON 파싱 실패 시 텍스트 그대로 사용
-        }
-  
-        console.log('데이터 전송 성공:', result);
-  
-        // 성공 메시지
-        if (Platform.OS === 'web') {
-          window.alert(result || '데이터 전송이 성공적으로 완료되었습니다.');
-        } else {
-          Alert.alert('알림', result || '데이터 전송이 성공적으로 완료되었습니다.', [
-            {
-              text: '확인',
-<<<<<<< HEAD
-              onPress: () => router.push('../(main)/medication'),
-=======
-              onPress: () => router.push('/(main)/medication'),
->>>>>>> 4c681d96
-            },
-          ]);
-        }
-      } else {
-        throw new Error(`HTTP 오류: ${responseText}`);
-      }
-    } catch (error) {
-      console.error('데이터 전송 실패:', error);
-  
-      // 실패 메시지
-      if (Platform.OS === 'web') {
-        window.alert(`데이터 전송 실패: ${error.message}`);
-      } else {
-        Alert.alert('오류', `데이터 전송 실패: ${error.message}`);
-      }
+
+    if (Platform.OS === 'web') {
+      window.alert('알림 세부 설정이 저장되었습니다.');
+      router.push('/(main)/medication'); // 웹 환경에서 바로 이동
+    } else {
+      Alert.alert(
+        '알림',
+        '알림 세부 설정이 저장되었습니다.',
+        [
+          {
+            text: '확인',
+            onPress: () => router.push('/(main)/medication'), // 등록 완료 메시지 확인 후 -> 복약관리 탭으로 이동
+          },
+        ],
+        { cancelable: false }
+      );
     }
   };
 
