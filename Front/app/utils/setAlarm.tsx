--- conflicted
+++ resolved
@@ -1,8 +1,19 @@
-import React from 'react';
-import { View, Text, StyleSheet } from 'react-native';
-import { useLocalSearchParams } from 'expo-router';
-
-<<<<<<< HEAD
+import React, { useState, useEffect } from 'react';
+import {
+  View,
+  Text,
+  StyleSheet,
+  ScrollView,
+  TouchableOpacity,
+  Alert,
+  Platform,
+  TextInput,
+} from 'react-native';
+import DateTimePicker from '@react-native-community/datetimepicker';
+import OCRLayout from './OCRLayout';
+import { useLocalSearchParams, useRouter } from 'expo-router';
+import { useUserData } from '../../context/UserDataContext';
+
 export default function SetAlarm() {
   const router = useRouter(); // router 초기화
   const { user } = useUserData(); // 컨텍스트에서 user 가져오기
@@ -392,27 +403,131 @@
         </TouchableOpacity>
       </ScrollView>
     </OCRLayout>
-=======
-const SetAlarm: React.FC = () => {
-  const { medicineList, registrationDate } = useLocalSearchParams<{
-    medicineList: string;
-    registrationDate: string;
-  }>();
-
-  return (
-    <View style={styles.container}>
-      <Text style={styles.title}>복약 알람 설정</Text>
-      <Text style={styles.text}>조제일자: {registrationDate}</Text>
-      <Text style={styles.text}>약물 정보: {medicineList}</Text>
-    </View>
->>>>>>> 4acd2bde
   );
 };
 
 const styles = StyleSheet.create({
-  container: { flex: 1, justifyContent: 'center', alignItems: 'center', padding: 20, backgroundColor: '#F7F9FC' },
-  title: { fontSize: 20, fontWeight: 'bold', marginBottom: 20 },
-  text: { fontSize: 16, marginBottom: 10 },
-});
-
-export default SetAlarm;+  container: {
+    flex: 1,
+    padding: 20,
+  },
+  title: {
+    fontSize: 24,
+    fontWeight: 'bold',
+    marginBottom: 10,
+  },
+  subTitle: {
+    fontSize: 16,
+    color: '#666',
+    marginBottom: 20,
+  },
+  medicineBagContainer: {
+    marginBottom: 20,
+  },
+  label: {
+    fontSize: 16,
+    fontWeight: '600',
+    marginBottom: 8,
+  },
+  inputBox: {
+    padding: 12,
+    backgroundColor: '#f4f4f4',
+    borderRadius: 8,
+  },
+  medicineItem: {
+    marginBottom: 20,
+  },
+  medicineTitle: {
+    fontSize: 16,
+    fontWeight: '600',
+    marginBottom: 10,
+  },
+  checkboxRow: {
+    flexDirection: 'row',
+    justifyContent: 'space-between',
+  },
+  checkbox: {
+    padding: 10,
+    borderRadius: 8,
+  },
+  checkboxSelected: {
+    backgroundColor: '#a0a4f2',
+  },
+  checkboxUnselected: {
+    backgroundColor: '#f4f4f4',
+  },
+  toggleRow: {
+    flexDirection: 'row',
+    justifyContent: 'space-between',
+    alignItems: 'center',
+    marginBottom: 20,
+  },
+  toggleLabel: {
+    fontSize: 16,
+    fontWeight: 'bold',
+  },
+  toggleButtons: {
+    flexDirection: 'row',
+  },
+  toggleButton: {
+    padding: 10,
+    borderRadius: 8,
+    marginHorizontal: 5,
+    justifyContent: 'center',
+    alignItems: 'center',
+  },
+  toggleSelected: {
+    backgroundColor: '#f99',
+  },
+  checkboxText: {
+    fontSize: 14,
+  },
+  alarmTimeContainer: {
+    marginBottom: 20,
+  },
+  timePickerRow: {
+    flexDirection: 'row',
+    alignItems: 'center',
+    justifyContent: 'space-between',
+    marginBottom: 10,
+  },
+  timePickerLabel: {
+    fontSize: 16,
+    fontWeight: '600',
+    flex: 1,
+  },
+  timeInput: {
+    fontSize: 14,
+    borderWidth: 1,
+    borderColor: '#7c7c7c',
+    borderRadius: 5,
+    padding: 5,
+    textAlign: 'center',
+    flex: 1,
+    maxWidth: 120,
+    color: '#7c7c7c',
+  },
+  timeButton: {
+    flex: 1,
+    maxWidth: 120,
+    padding: 10,
+    borderRadius: 8,
+    backgroundColor: '#7c7c7c',
+    alignItems: 'center',
+  },
+  timeText: {
+    fontSize: 14,
+    color: '#7c7c7c',
+  },
+  registerButton: {
+    padding: 15,
+    backgroundColor: '#7686DB',
+    borderRadius: 8,
+    alignItems: 'center',
+  },
+  registerText: {
+    color: '#fff',
+    fontSize: 18,
+    fontWeight: 'bold',
+  },
+});